--- conflicted
+++ resolved
@@ -353,13 +353,8 @@
 	}
 }
 
-<<<<<<< HEAD
-// getSyncableTeamsForAddition adds team IDs that the user should be added to into the provided map
-func (k *KeycloakClient) getSyncableTeamsForAddition(groupID string, teamsToAdd map[string]mmModel.GroupSyncable) error {
-=======
 // addSyncableTeamsForAddition adds team IDs that the user should be added to into the provided map
-func (k *KeycloakClient) addSyncableTeamsForAddition(groupID string, teamsToAdd map[string]bool) error {
->>>>>>> 93dcf60e
+func (k *KeycloakClient) addSyncableTeamsForAddition(groupID string, teamsToAdd map[string]mmModel.GroupSyncable) error {
 	teamSyncables, err := k.PluginAPI.Group.GetSyncables(groupID, mmModel.GroupSyncableTypeTeam)
 	if err != nil {
 		k.PluginAPI.Log.Error("Failed to get group teams for addition",
@@ -377,13 +372,8 @@
 	return nil
 }
 
-<<<<<<< HEAD
-// getSyncableTeamsForRemoval adds team IDs that the user should be removed from into the provided map
-func (k *KeycloakClient) getSyncableTeamsForRemoval(groupID string, teamsToRemove map[string]mmModel.GroupSyncable) error {
-=======
 // addSyncableTeamsForRemoval adds team IDs that the user should be removed from into the provided map
-func (k *KeycloakClient) addSyncableTeamsForRemoval(groupID string, teamsToRemove map[string]bool) error {
->>>>>>> 93dcf60e
+func (k *KeycloakClient) addSyncableTeamsForRemoval(groupID string, teamsToRemove map[string]mmModel.GroupSyncable) error {
 	teamSyncables, err := k.PluginAPI.Group.GetSyncables(groupID, mmModel.GroupSyncableTypeTeam)
 	if err != nil {
 		k.PluginAPI.Log.Error("Failed to get group teams for removal",
@@ -399,13 +389,8 @@
 	return nil
 }
 
-<<<<<<< HEAD
-// getSyncableChannelsForAddition adds channel IDs that the user should be added to into the provided map
-func (k *KeycloakClient) getSyncableChannelsForAddition(groupID string, channelsToAdd map[string]mmModel.GroupSyncable) error {
-=======
 // addSyncableChannelsForAddition adds channel IDs that the user should be added to into the provided map
-func (k *KeycloakClient) addSyncableChannelsForAddition(groupID string, channelsToAdd map[string]bool) error {
->>>>>>> 93dcf60e
+func (k *KeycloakClient) addSyncableChannelsForAddition(groupID string, channelsToAdd map[string]mmModel.GroupSyncable) error {
 	channelSyncables, err := k.PluginAPI.Group.GetSyncables(groupID, mmModel.GroupSyncableTypeChannel)
 	if err != nil {
 		k.PluginAPI.Log.Error("Failed to get group channels for addition",
@@ -423,13 +408,8 @@
 	return nil
 }
 
-<<<<<<< HEAD
-// getSyncableChannelsForRemoval adds channel IDs that the user should be removed from into the provided map
-func (k *KeycloakClient) getSyncableChannelsForRemoval(groupID string, channelsToRemove map[string]mmModel.GroupSyncable) error {
-=======
 // addSyncableChannelsForRemoval adds channel IDs that the user should be removed from into the provided map
-func (k *KeycloakClient) addSyncableChannelsForRemoval(groupID string, channelsToRemove map[string]bool) error {
->>>>>>> 93dcf60e
+func (k *KeycloakClient) addSyncableChannelsForRemoval(groupID string, channelsToRemove map[string]mmModel.GroupSyncable) error {
 	channelSyncables, err := k.PluginAPI.Group.GetSyncables(groupID, mmModel.GroupSyncableTypeChannel)
 	if err != nil {
 		k.PluginAPI.Log.Error("Failed to get group channels for removal",
@@ -484,12 +464,12 @@
 			teamsToLeave := make(map[string]mmModel.GroupSyncable)
 			channelsToLeave := make(map[string]mmModel.GroupSyncable)
 			for _, group := range existingGroupMemberships {
-				if err = k.getSyncableTeamsForRemoval(group.Id, teamsToLeave); err != nil {
+				if err = k.addSyncableTeamsForRemoval(group.Id, teamsToLeave); err != nil {
 					if k.LockOutUsersOnRemovalFailure {
 						return err
 					}
 				}
-				if err = k.getSyncableChannelsForRemoval(group.Id, channelsToLeave); err != nil {
+				if err = k.addSyncableChannelsForRemoval(group.Id, channelsToLeave); err != nil {
 					if k.LockOutUsersOnRemovalFailure {
 						return err
 					}
@@ -513,23 +493,9 @@
 						"user_id", user.Id,
 						"group_id", group.Id,
 						"error", err)
-<<<<<<< HEAD
 					if k.LockOutUsersOnRemovalFailure {
 						return errors.New("failed to remove user from group")
 					}
-=======
-					continue
-				}
-				if err := k.addSyncableTeamsForRemoval(group.Id, teamsToLeave); err != nil {
-					k.PluginAPI.Log.Error("Failed to get teams for removal",
-						"group_id", group.Id,
-						"error", err)
-				}
-				if err := k.addSyncableChannelsForRemoval(group.Id, channelsToLeave); err != nil {
-					k.PluginAPI.Log.Error("Failed to get channels for removal",
-						"group_id", group.Id,
-						"error", err)
->>>>>>> 93dcf60e
 				}
 			}
 		}
@@ -598,17 +564,16 @@
 	proposedChannelsToLeave := make(map[string]mmModel.GroupSyncable)
 	finalChannelsToJoin := make(map[string]mmModel.GroupSyncable)
 
-<<<<<<< HEAD
 	proposedTeamsToLeave := make(map[string]mmModel.GroupSyncable)
 	finalTeamsToJoin := make(map[string]mmModel.GroupSyncable)
 	if len(groupsForRemoval) > 0 {
 		for _, groupID := range groupsForRemoval {
-			if err = k.getSyncableTeamsForRemoval(groupID, proposedTeamsToLeave); err != nil {
+			if err = k.addSyncableTeamsForRemoval(groupID, proposedTeamsToLeave); err != nil {
 				if k.LockOutUsersOnRemovalFailure {
 					return err
 				}
 			}
-			if err = k.getSyncableChannelsForRemoval(groupID, proposedChannelsToLeave); err != nil {
+			if err = k.addSyncableChannelsForRemoval(groupID, proposedChannelsToLeave); err != nil {
 				if k.LockOutUsersOnRemovalFailure {
 					return err
 				}
@@ -619,48 +584,16 @@
 	// Get the syncables for new groups
 	if len(groupsForAddition) > 0 {
 		for _, groupID := range groupsForAddition {
-			_ = k.getSyncableTeamsForAddition(groupID, finalTeamsToJoin)
-			_ = k.getSyncableChannelsForAddition(groupID, finalChannelsToJoin)
+			_ = k.addSyncableTeamsForAddition(groupID, finalTeamsToJoin)
+			_ = k.addSyncableChannelsForAddition(groupID, finalChannelsToJoin)
 		}
 	}
 
 	// Get the syncables for groups that the user will remain in
 	if len(groupsForRetention) > 0 {
 		for _, groupID := range groupsForRetention {
-			_ = k.getSyncableTeamsForAddition(groupID, finalTeamsToJoin)
-			_ = k.getSyncableChannelsForAddition(groupID, finalChannelsToJoin)
-=======
-	proposedTeamsToLeave := make(map[string]bool)
-	finalTeamsToJoin := make(map[string]bool)
-	if len(removedFromGroups) > 0 {
-		for _, groupID := range removedFromGroups {
-			if err := k.addSyncableTeamsForRemoval(groupID, proposedTeamsToLeave); err != nil {
-				k.PluginAPI.Log.Error("Failed to get teams for removal",
-					"group_id", groupID,
-					"error", err)
-			}
-			if err := k.addSyncableChannelsForRemoval(groupID, proposedChannelsToLeave); err != nil {
-				k.PluginAPI.Log.Error("Failed to get channels for removal",
-					"group_id", groupID,
-					"error", err)
-			}
-		}
-	}
-
-	// Process all active groups (both remaining and newly added)
-	if len(activeGroups) > 0 {
-		for _, groupID := range activeGroups {
-			if err := k.addSyncableTeamsForAddition(groupID, finalTeamsToJoin); err != nil {
-				k.PluginAPI.Log.Error("Failed to get teams for addition",
-					"group_id", groupID,
-					"error", err)
-			}
-			if err := k.addSyncableChannelsForAddition(groupID, finalChannelsToJoin); err != nil {
-				k.PluginAPI.Log.Error("Failed to get channels for addition",
-					"group_id", groupID,
-					"error", err)
-			}
->>>>>>> 93dcf60e
+			_ = k.addSyncableTeamsForAddition(groupID, finalTeamsToJoin)
+			_ = k.addSyncableChannelsForAddition(groupID, finalChannelsToJoin)
 		}
 	}
 
