package groups

import (
	"context"
	"errors"

	"github.com/Nerzal/gocloak/v13"
	mmModel "github.com/mattermost/mattermost/server/public/model"
	"github.com/mattermost/mattermost/server/public/plugin"
	"github.com/mattermost/mattermost/server/public/pluginapi"

	"github.com/mattermost/mattermost-plugin-groups/server/model"
	"github.com/mattermost/mattermost-plugin-groups/server/store/kvstore"
)

var (
	ErrUnsupportedProvider = errors.New("unsupported groups provider")
)

type Query struct {
	Page    int
	PerPage int
	Search  string
	Q       string // Additional query parameter for filtering
}

// Client interface defines the SAML operations
type Client interface {
	Authenticate(ctx context.Context) (string, error)
	GetGroups(ctx context.Context, groupsQuery Query) ([]*mmModel.Group, error)
	GetGroup(ctx context.Context, groupID string) (*mmModel.Group, error)
	GetGroupsCount(ctx context.Context) (int, error)
	GetGroupMembers(ctx context.Context, groupID string) ([]*gocloak.User, error)
<<<<<<< HEAD
	SyncGroupMap(ctx context.Context) error
	HandleSAMLLogin(c *plugin.Context, user *mmModel.User, encodedXML string, groupsAttribute string) error
=======
	GetGroupSource() mmModel.GroupSource
>>>>>>> 485a7ef8
}

// NewClient creates a new SAML client with the given configuration
func NewClient(provider string, cfg *model.KeycloakConfigs, kvstore kvstore.KVStore, client *pluginapi.Client) (Client, error) {
	switch provider {
	case "keycloak", "":
		// Always return a KeycloakClient, even if config is empty
		// Empty config will result in authentication failures until configured
		if cfg == nil {
			cfg = &model.KeycloakConfigs{}
		}
		return NewKeycloakClient(cfg.Host, cfg.Realm, cfg.ClientID, cfg.ClientSecret, kvstore, client), nil
	default:
		return nil, ErrUnsupportedProvider
	}
}<|MERGE_RESOLUTION|>--- conflicted
+++ resolved
@@ -31,12 +31,9 @@
 	GetGroup(ctx context.Context, groupID string) (*mmModel.Group, error)
 	GetGroupsCount(ctx context.Context) (int, error)
 	GetGroupMembers(ctx context.Context, groupID string) ([]*gocloak.User, error)
-<<<<<<< HEAD
 	SyncGroupMap(ctx context.Context) error
 	HandleSAMLLogin(c *plugin.Context, user *mmModel.User, encodedXML string, groupsAttribute string) error
-=======
 	GetGroupSource() mmModel.GroupSource
->>>>>>> 485a7ef8
 }
 
 // NewClient creates a new SAML client with the given configuration
