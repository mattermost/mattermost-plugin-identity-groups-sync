--- conflicted
+++ resolved
@@ -72,14 +72,11 @@
 	}
 
 	search := query.Get("search")
-<<<<<<< HEAD
-=======
 	// Validate search query
 	if len(search) > 255 {
 		p.respondWithError(w, http.StatusBadRequest, "Search query too long (max 255 characters)")
 		return
 	}
->>>>>>> 7d64b6a4
 	groupsQuery := groups.Query{
 		Page:    page,
 		PerPage: perPage,
@@ -155,7 +152,6 @@
 		p.respondWithError(w, http.StatusInternalServerError, "Failed to get group")
 		return
 	}
-<<<<<<< HEAD
 
 	updatedGroup, err := p.client.Group.Delete(existingGroup.Id)
 	if err != nil {
@@ -164,16 +160,6 @@
 		return
 	}
 
-=======
-
-	updatedGroup, err := p.client.Group.Delete(existingGroup.Id)
-	if err != nil {
-		p.API.LogError("Failed to delete group", "error", err, "group_id", existingGroup.Id)
-		p.respondWithError(w, http.StatusInternalServerError, "Failed to delete group")
-		return
-	}
-
->>>>>>> 7d64b6a4
 	if err := json.NewEncoder(w).Encode(updatedGroup); err != nil {
 		p.API.LogError("Failed to write response", "error", err)
 		http.Error(w, err.Error(), http.StatusInternalServerError)
@@ -258,8 +244,6 @@
 
 	query := r.URL.Query()
 	q := query.Get("q")
-<<<<<<< HEAD
-=======
 
 	// Validate search query
 	if len(q) > 255 {
@@ -267,7 +251,6 @@
 		return
 	}
 
->>>>>>> 7d64b6a4
 	count, err := p.groupsClient.GetGroupsCount(r.Context(), q)
 	if err != nil {
 		p.API.LogError("Failed to fetch groups count", "error", err)
