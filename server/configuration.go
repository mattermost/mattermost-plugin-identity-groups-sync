package main

import (
	"encoding/json"
	"reflect"

	"github.com/pkg/errors"

	"github.com/mattermost/mattermost-plugin-groups/server/groups"
	"github.com/mattermost/mattermost-plugin-groups/server/model"
)

// configuration captures the plugin's external configuration as exposed in the Mattermost server
// configuration, as well as values computed from the configuration. Any public fields will be
// deserialized from the Mattermost server configuration in OnConfigurationChange.
//
// As plugins are inherently concurrent (hooks being called asynchronously), and the plugin
// configuration can change at any time, access to the configuration must be synchronized. The
// strategy used in this plugin is to guard a pointer to the configuration, and clone the entire
// struct whenever it changes. You may replace this with whatever strategy you choose.
//
// If you add non-reference types to your configuration struct, be sure to rewrite Clone as a deep
// copy appropriate for your types.
type Configuration struct {
	GroupsProvider string                `json:"groupsprovider"`
	KeycloakConfig model.KeycloakConfigs `json:"keycloakconfig"`
}

func (c *Configuration) ToMap() (map[string]interface{}, error) {
	var out map[string]interface{}
	data, err := json.Marshal(c)
	if err != nil {
		return nil, err
	}
	err = json.Unmarshal(data, &out)
	if err != nil {
		return nil, err
	}

	return out, nil
}

<<<<<<< HEAD
func (c *Configuration) SetDefaults() (bool, error) {
	changed := false

	if c.GroupsProvider == "" {
		c.GroupsProvider = "keycloak"
		c.KeycloakConfig = model.KeycloakConfigs{
			Realm:           "",
			ClientID:        "",
			ClientSecret:    "",
			Host:            "",
			GroupsAttribute: "",
		}
		changed = true
	}

	return changed, nil
}

=======
>>>>>>> 485a7ef8
// Clone creates a deep copy of the configuration.
func (c *Configuration) Clone() *Configuration {
	var clone = Configuration{
		GroupsProvider: c.GroupsProvider,
		KeycloakConfig: model.KeycloakConfigs{
			Realm:           c.KeycloakConfig.Realm,
			ClientID:        c.KeycloakConfig.ClientID,
			ClientSecret:    c.KeycloakConfig.ClientSecret,
			Host:            c.KeycloakConfig.Host,
			GroupsAttribute: c.KeycloakConfig.GroupsAttribute,
		},
	}
	return &clone
}

// getConfiguration retrieves the active configuration under lock, making it safe to use
// concurrently. The active configuration may change underneath the client of this method, but
// the struct returned by this API call is considered immutable.
func (p *Plugin) getConfiguration() *Configuration {
	p.configurationLock.RLock()
	defer p.configurationLock.RUnlock()

	if p.configuration == nil {
		return &Configuration{}
	}

	return p.configuration
}

// setConfiguration replaces the active configuration under lock.
//
// Do not call setConfiguration while holding the configurationLock, as sync.Mutex is not
// reentrant. In particular, avoid using the plugin API entirely, as this may in turn trigger a
// hook back into the plugin. If that hook attempts to acquire this lock, a deadlock may occur.
//
// This method panics if setConfiguration is called with the existing configuration. This almost
// certainly means that the configuration was modified without being cloned and may result in
// an unsafe access.
func (p *Plugin) setConfiguration(configuration *Configuration) {
	p.configurationLock.Lock()
	defer p.configurationLock.Unlock()

	if configuration != nil && p.configuration == configuration {
		// Ignore assignment if the configuration struct is empty. Go will optimize the
		// allocation for same to point at the same memory address, breaking the check
		// above.
		if reflect.ValueOf(*configuration).NumField() == 0 {
			return
		}

		panic("setConfiguration called with the existing configuration")
	}

	p.configuration = configuration
}

// OnConfigurationChange is invoked when configuration changes may have been made.
func (p *Plugin) OnConfigurationChange() error {
	var configuration = new(Configuration)

	// Load the public configuration fields from the Mattermost server configuration.
	if err := p.API.LoadPluginConfiguration(configuration); err != nil {
		return errors.Wrap(err, "failed to load plugin configuration")
	}

	p.setConfiguration(configuration)

	if p.groupsClient != nil {
		groupsClient, err := groups.NewClient(p.getConfiguration().GroupsProvider, &p.getConfiguration().KeycloakConfig, p.kvstore, p.client)
		if err != nil {
			return errors.Wrap(err, "failed to create SAML client")
		}
		p.groupsClient = groupsClient
	}

	return nil
}<|MERGE_RESOLUTION|>--- conflicted
+++ resolved
@@ -40,27 +40,6 @@
 	return out, nil
 }
 
-<<<<<<< HEAD
-func (c *Configuration) SetDefaults() (bool, error) {
-	changed := false
-
-	if c.GroupsProvider == "" {
-		c.GroupsProvider = "keycloak"
-		c.KeycloakConfig = model.KeycloakConfigs{
-			Realm:           "",
-			ClientID:        "",
-			ClientSecret:    "",
-			Host:            "",
-			GroupsAttribute: "",
-		}
-		changed = true
-	}
-
-	return changed, nil
-}
-
-=======
->>>>>>> 485a7ef8
 // Clone creates a deep copy of the configuration.
 func (c *Configuration) Clone() *Configuration {
 	var clone = Configuration{
